---
layout: page
title: User Guide
---

AddresSoC is a desktop app for School of Computing (SoC) students to **keep track of their student network and add meetings**.
It is optimized for use via a Command Line Interface (CLI) while still having the benefits of a Graphical User Interface (GUI).
If you're a student who can type fast, AddresSoC can get your contact and schedule management tasks done faster than traditional GUI apps.

* Table of Contents
{:toc}

--------------------------------------------------------------------------------------------------------------------

# Quick start

1. Ensure you have Java `11` or above installed in your Computer.

2. Download the latest `addressoc.jar` from [here](https://github.com/AY2122S2-CS2103T-W12-3/tp/releases).

3. Copy the file to the folder you want to use as the _home folder_ for your AddresSoC.

4. Double-click the file to start the app. The GUI similar to the one below should appear in a few seconds. Note how the app contains some sample data.<br>
   ![Ui](images/Ui.png)

5. Type the command in the command box and press Enter to execute it. e.g. typing **`help`** and pressing Enter will open the help window.<br>
   Some example commands you can try:

   * **`list`** : Lists all your contacts.

   * **`addc`**` n/John Doe e/johnd@u.nus.edu p/98076034 th/johnd` : Adds a contact named `John Doe` to your contact list.

   * **`addm`**` n/SE Team Meeting d/23/03/2022 st/1415 et/1615` : Adds a meeting called "SE Team Meeting" on 23 March 2022 from 1415hrs to 1615hrs.

   * **`deletec`**`3` : Deletes the 3rd contact shown in your currently displayed contact list.

   * **`clear`** : Deletes all your contacts and meetings.

   * **`exit`** : Exits the app.

6. You may refer to the [Features](#features) below for details of each command.

--------------------------------------------------------------------------------------------------------------------

# Features

<div markdown="block" class="alert alert-info">

**:information_source: Notes about the command format:**<br>

* Words in `UPPER_CASE` are the parameters to be supplied by you.<br>
  e.g. in `addc n/NAME`, `NAME` is a parameter which can be used as `addc n/John Doe`.

* Items in square brackets are optional.<br>
  e.g.  `n/NAME [t/TAG]` can be used as `n/John Doe t/friend` or as `n/John Doe`.

* Items with `…`​ after them can be used multiple times including zero times.<br>
  e.g. `[t/TAG]…​` can be used as ` ` (i.e. 0 times), `t/friend`, `t/friend t/family` etc.

* Parameters can be in any order.<br>
  e.g. if the command specifies `n/NAME p/PHONE_NUMBER`, `p/PHONE_NUMBER n/NAME` is also acceptable.

* If a parameter is expected only once in the command but you specified it multiple times, only the last occurrence of the parameter will be taken.<br>
  e.g. if you specify `p/12341234 p/56785678`, only `p/56785678` will be taken.

* Extraneous parameters for commands that do not take in parameters (such as `help`, `list`, `exit` and `clear`) will be ignored.<br>
  e.g. if the command specifies `help 123`, it will be interpreted as `help`.

</div>

## Contact

### Listing all contacts : `list`

Shows you a list of all contacts in your contact list.

Format: `list`

### Adding a contact : `addc`

Adds the specified contact to your contact list.

Format: `addc n/NAME e/EMAIL p/PHONE_NUMBER th/TELEGRAM_HANDLE [t/TAGS]...`

* Adds a person into your contact list with given email, phone number, telegram handle.
* Optionally Tags can also be specified

Examples:
* `addc n/Alice Lee e/alice.lee@u.nus.edu p/786454454 th/theor9 t/database expert t/CS2103 teammate` adds the contact Alice Lee with the given email, phone, telegram and tags
* `addc n/Bob Tan p/91234567` gives an error message as e/EMAIL and th/TELEGRAM is not optional


### Deleting a contact : `deletec`

Removes the specified person from your currently displayed contact list.

Format: `deletec CONTACT_INDEX`

* Deletes the contact at the specified CONTACT_INDEX.
* CONTACT_INDEX refers to the index number shown in your currently displayed contact list.
* The index **must be a positive integer** 1, 2, 3, …​

Examples:
* `deletec 2` deletes the 2nd person in your currently displayed contact list.
* `deletec 0` returns an error for invalid input as 0 is not a positive integer.


### Editing a contact : `editc`

Edits an existing contact in your currently displayed contact list.

Format: `editc CONTACT_INDEX [n/NAME] [p/PHONE] [e/EMAIL] [th/TELEGRAM_HANDLE] [t/TAG]…​`

* Edits the contact at the specified `CONTACT_INDEX`. 
* `CONTACT_INDEX` refers to the index number shown in your currently displayed contact list. 
* `CONTACT_INDEX` **must be a positive integer** 1, 2, 3, …​
* At least one of the optional fields must be provided.
* Existing contact details will be updated according to your input fields.

<div markdown="span" class="alert alert-primary">

:bulb: **Tip:**
When editing tags, the existing tags of the contact will be removed i.e adding of tags is not cumulative. You can remove all the person’s tags by typing `t/` without specifying any tags after it.
</div>

Examples:
* `editc 1 p/91234567 e/johndoe@example.com` Edits the phone number and email address of the 1st contact to be `91234567` and `johndoe@example.com` respectively.
* `editc 2 n/Betsy Crower t/` Edits the name of the 2nd contact to be `Betsy Crower` and clears all existing tags.


### Locating contacts by name and tag: `findc`

Finds contact whose names contain any of the given keywords.

Format: `findc [n/NAME]... [t/TAGS]...`

* The search is case-insensitive. e.g. `hans` will match `Hans`
* The order of the keywords does not matter. e.g. `n/Hans n/Bo` will match `n/Bo n/Hans`
* Only the name and tag are searched.
* Only full words will be matched e.g. `Han` will not match `Hans`
* If only `n/NAME` is provided, contacts matching at least one of `n/NAME` will be returned.
* If only `t/TAGS` is provided, contacts matching at least one of `t/TAGS` will be returned.
* If both `n/NAME` and `t/TAGS` are provided, contacts matching at least one of `n/NAME` 
  and at least one of `t/TAGS` will be returned.
  

Examples:
* `findc n/John n/jane` returns `john`, `John Doe` and `Jane Doe`
* `findc t/friends t/family` returns contacts containing the `friends` tag or the `family` tag or both 
* `findc n/alex t/friends` returns `Alex Yeoh` if the Contact contains `friends` tag
* `findc n/Hans n/Bo t/family t/friends` will return `Hans Gruber`, `Bo Yang` if both Contacts contain either
  the `family` tag or the `friends` tag or both.


### Sorting contacts : `sortc`

Sort contacts in the displayed contact list according to name.

Format: `sortc`

* Sort contacts according to name.

![example](images/sort_contacts.png)


## Meeting

### Adding a meeting : `addm`

Adds a meeting to your meeting list.

Format: `addm n/NAME d/DATE st/START_TIME et/END_TIME [pt/PARTICIPANTS_INDEX]... [t/TAGS]...`

* Adds a meeting with a specified date, start time and end time to your meeting list.
* `DATE` requires the format **DD/MM/YYYY** or **DD-MM-YYYY** e.g. 20/02/2022 or 20-02-2022.
* `START_TIME` and `END_TIME` requires the format **hhmm** e.g. 2359.
* `START_TIME` needs to be earlier than `END_TIME`.
* Optionally, the contacts involved in the meeting can also be specified by a `PARTICIPANTS_INDEX`.
* `PARTICIPANTS_INDEX` refers to the index number shown in your currently displayed contact list.
* `PARTICIPANTS_INDEX` **must be a positive integer** 1, 2, 3, …​ 

Examples:
* `addm n/CS2103 Project Discussion d/23-02-2022 st/1800 et/1930 pt/1 pt/2 pt/3 pt/4 pt/5`
  Adds the meeting "CS2103 Project Discussion" with your given date, time and participants.
* `addm n/JAVA Workshop d/23-02-2022 st/1030 et/1230`
  Adds meeting "JAVA Workshop" with your given date and time.
* `addm n/Job Interview st/1500 et/1700`
  Returns error message as d/DATE is missing.
* `addm n/CS2102 Project Discussion d/25/03/2022 st/1500 et/1400`
  Returns error message as your end time input `et/1400` is earlier than your start time input `st/1500`.


### Deleting a meeting : `deletem`

Deletes the specified meeting from your currently displayed meeting list.

Format: `deletem MEETING_INDEX`

* Deletes the meeting at the specified `MEETING_INDEX`.
* `MEETING_INDEX` refers to the index number shown in your currently displayed meetings list.
* `MEETING_INDEX` **must be a positive integer** 1, 2, 3, …​

Examples:
* `deletem 3` deletes the 3rd meeting in your currently displayed meeting list.
* `deletem -1` returns an error for invalid input as -1 is not a positive integer.

<<<<<<< HEAD
### Locating meetings by date, name or tags: `findm`

Finds meetings that match your search criteria as explained below:

Format: `findm [d/DATES]... [n/NAMES]... [t/TAGS]...`
* If you specify only `d/DATES`, meetings occurring on any of the `DATES` will be returned.
  Note that the `DATES` must be specified in either the **DD-MM-YYYY** or **DD/MM/YYYY** format
* If you specify only `n/NAMES`, meetings matching at least one of `n/NAME` will be returned.
* If you specify only `t/TAGS`, meetings matching at least one of `t/TAGS` will be returned.
* For `NAMES` and `TAGS`: 
    * The search is case-insensitive e.g. `t/planning` matches `Planning`
    * Only full words are matched e.g. `n/proj` matches `proj meeting` but not `project meeting`
* If you specify more than one type of input, meetings matching at least **one of each type** will be returned. 
  
  eg. If you specify both `n/NAMES` and `t/TAGS`, meetings matching at least one of `NAMES`
  **and** at least one of `TAGS` will be returned.

Examples:
* `findc n/event n/project` returns meetings titled `Event`, `event planning`, `Project Meeting`, etc.
* `findc n/event d/18-06-2022 t/important` returns a meeting that occurs on `18-06-2022`, is named `event planning` 
  **and** has a tag called `important`
* `findc n/event n/project d/01-06-2022` returns meetings that occur on `01-06-2022` and are named `event planning` or  `project`, etc. 
=======

### Editing a meeting : `editm`

Edits an existing meeting in your currently displayed meeting list.

Format: `editm MEETING_INDEX [n/NAME] [d/DATE] [st/START_TIME] [et/END_TIME] [pt/PARTICIPANTS_INDEX]... [t/TAGS]...`

* Edits the meeting at the specified `MEETING_INDEX`.
* `MEETING_INDEX` refers to the index number shown in your currently displayed meeting list.
* `MEETING_INDEX` **must be a positive integer** 1, 2, 3, …​
* At least one of the optional fields must be provided.
* Existing meeting details will be updated according to your input fields.

<div markdown="span" class="alert alert-primary">

:bulb: **Tip:**
When editing participants and tags, the existing participants and tags of the contact will be removed i.e.
adding of participants and tags is not cumulative. You can remove all the meeting’s participants and tags by typing 
`pt/` `t/` without specifying any participants and tags after it respectively.
</div>

Examples:
* `editm 1 n/cs2103 project et/1930` Edits the meeting name and end time of the 1st meeting to be `cs2103 project` and  `1930` respectively.
* `editm 2 pt/ t/` Clears all existing participants and all existing tags of the 2nd meeting.


>>>>>>> 23b3aa60
### Sorting meetings : `sortm`

Sorts meetings in the displayed meeting list according to date and time.

Format: `sortm`

* Sorts meeting according to date
* Meetings on same day are sorted according to time

### Reminder : `reminder`

Format: `reminder NUM_OF_DAYS`

Reminds you of meetings that occur within the given number of days

Examples:
* `Reminder 2` lists meetings that occur within 2 days
* `Reminder 100` lists meetings that occur within 100 days

![example](images/reminder_example.png)


### Archive : `archive`

Format: `archive MEETING_INDEX`

Archives the meeting specified by the meeting index

Examples:
* `archive 2` archives 2nd meeting in the displayed meeting list
* `archive 10` archives 10th meeting in the displayed meeting list

![example](images/archive-example.png)


### Unarchive : `unarchive`

Format: `unarchive MEETING_INDEX`

Unarchives the meeting specified by the meeting index

Examples:
* `unarchive 2` archives 2nd meeting in the archive meeting list
* `unarchive 5` archives 5th meeting in the archive meeting list


### Archive list : archivelist

Format: `archivelist`

Lists the archived meetings.

## Common

### Clearing all entries : `clear`

Clears all your contacts and meetings from AddresSoC.

Format: `clear`


### Viewing help : `help`

Shows you a message explaining how to access the help page.

![help message](images/helpMessage.png)

Format: `help`

### Exiting the program : `exit`

Exits the program.

Format: `exit`

### Saving the data

AddresSoC data (both your contact list and meeting list) is saved in your hard disk automatically after
any command that changes the data. There is no need for you to save manually.

### Editing the data file

If you are an advanced user, you are welcome to update data directly by editing the JSON file where the data is saved. To do so, navigate to the
folder containing the `addressoc.jar` file to find a folder called `data`. Access the folder and edit the `addressoc.json` file found inside.

<div markdown="span" class="alert alert-warning">:exclamation: **Caution:**
If your changes to the data file makes its format invalid, AddressSoC will discard all data and start with an empty data file the next time you run the app.
</div>

--------------------------------------------------------------------------------------------------------------------

## FAQ

**Q**: How do I transfer my data to another Computer?<br>
**A**: When you install the app in the other computer, you may overwrite the empty data file it creates with the file that contains the data of your previous AddresSoc home folder.

--------------------------------------------------------------------------------------------------------------------

## Command summary

Action | Format, Examples
--------|------------------
**Add contact** | `addc n/NAME e/EMAIL p/PHONE_NUMBER th/TELEGRAM_HANDLE [t/TAGS]...` <br> e.g., `addc n/Alice Lee e/alice.lee@u.nus.edu p/76054673 th/alicey76 t/database expert t/CS2103 teammate`
**Delete contact** | `deletec CONTACT_INDEX` <br> e.g., `deletec 2`
**Edit contact** | `editc CONTACT_INDEX [n/NAME] [p/PHONE_NUMBER] [e/EMAIL] [th/TELEGRAM_HANDLE] [t/TAG]…​`<br> e.g.,`editc 2 n/James Lee e/jameslee@example.com`
**Find contact** | `findc [n/NAME]... [t/TAGS]...`<br> e.g., `findc n/James n/Jake`
**Add Meeting** | `addm n/NAME d/DATE st/START_TIME et/END_TIME [pt/PARTICPANTS_INDEX]... [t/TAGS]...` <br>e.g., `addm n/CS2103 Project Discussion d/20/02/2022 st/1800 et/1930 pt/1 pt/2 pt/3`
**Delete Meeting** | `deletem MEETING_INDEX`<br> e.g., `deletem 2`
<<<<<<< HEAD
**Find Meeting** | `findm [d/DATES]... [n/NAMES]... [t/TAGS]...` <br>e.g., `findm n/project n/event d/18-06-2022` 
=======
**Edit Meeting** | `editm MEETING_INDEX [n/NAME] [d/DATE] [st/START_TIME] [et/END_TIME] [pt/PARTICIPANTS_INDEX]... [t/TAGS]...`<br> e.g., `editm 1 et/1930 pt/1 pt/2 pt/3`
>>>>>>> 23b3aa60
**Clear** | `clear`
**List** | `list`
**Help** | `help`<|MERGE_RESOLUTION|>--- conflicted
+++ resolved
@@ -204,8 +204,31 @@
 * `deletem 3` deletes the 3rd meeting in your currently displayed meeting list.
 * `deletem -1` returns an error for invalid input as -1 is not a positive integer.
 
-<<<<<<< HEAD
-### Locating meetings by date, name or tags: `findm`
+### Editing a meeting : `editm`
+
+Edits an existing meeting in your currently displayed meeting list.
+
+Format: `editm MEETING_INDEX [n/NAME] [d/DATE] [st/START_TIME] [et/END_TIME] [pt/PARTICIPANTS_INDEX]... [t/TAGS]...`
+
+* Edits the meeting at the specified `MEETING_INDEX`.
+* `MEETING_INDEX` refers to the index number shown in your currently displayed meeting list.
+* `MEETING_INDEX` **must be a positive integer** 1, 2, 3, …​
+* At least one of the optional fields must be provided.
+* Existing meeting details will be updated according to your input fields.
+
+<div markdown="span" class="alert alert-primary">
+
+:bulb: **Tip:**
+When editing participants and tags, the existing participants and tags of the contact will be removed i.e.
+adding of participants and tags is not cumulative. You can remove all the meeting’s participants and tags by typing
+`pt/` `t/` without specifying any participants and tags after it respectively.
+</div>
+
+Examples:
+* `editm 1 n/cs2103 project et/1930` Edits the meeting name and end time of the 1st meeting to be `cs2103 project` and  `1930` respectively.
+* `editm 2 pt/ t/` Clears all existing participants and all existing tags of the 2nd meeting.
+
+### Locating meetings by date, name and tag: `findm`
 
 Finds meetings that match your search criteria as explained below:
 
@@ -226,35 +249,8 @@
 * `findc n/event n/project` returns meetings titled `Event`, `event planning`, `Project Meeting`, etc.
 * `findc n/event d/18-06-2022 t/important` returns a meeting that occurs on `18-06-2022`, is named `event planning` 
   **and** has a tag called `important`
-* `findc n/event n/project d/01-06-2022` returns meetings that occur on `01-06-2022` and are named `event planning` or  `project`, etc. 
-=======
-
-### Editing a meeting : `editm`
-
-Edits an existing meeting in your currently displayed meeting list.
-
-Format: `editm MEETING_INDEX [n/NAME] [d/DATE] [st/START_TIME] [et/END_TIME] [pt/PARTICIPANTS_INDEX]... [t/TAGS]...`
-
-* Edits the meeting at the specified `MEETING_INDEX`.
-* `MEETING_INDEX` refers to the index number shown in your currently displayed meeting list.
-* `MEETING_INDEX` **must be a positive integer** 1, 2, 3, …​
-* At least one of the optional fields must be provided.
-* Existing meeting details will be updated according to your input fields.
-
-<div markdown="span" class="alert alert-primary">
-
-:bulb: **Tip:**
-When editing participants and tags, the existing participants and tags of the contact will be removed i.e.
-adding of participants and tags is not cumulative. You can remove all the meeting’s participants and tags by typing 
-`pt/` `t/` without specifying any participants and tags after it respectively.
-</div>
-
-Examples:
-* `editm 1 n/cs2103 project et/1930` Edits the meeting name and end time of the 1st meeting to be `cs2103 project` and  `1930` respectively.
-* `editm 2 pt/ t/` Clears all existing participants and all existing tags of the 2nd meeting.
-
-
->>>>>>> 23b3aa60
+* `findc n/event n/project d/01-06-2022` returns meetings that occur on `01-06-2022` and are named `event planning` or  `project`, etc.
+
 ### Sorting meetings : `sortm`
 
 Sorts meetings in the displayed meeting list according to date and time.
@@ -363,11 +359,8 @@
 **Find contact** | `findc [n/NAME]... [t/TAGS]...`<br> e.g., `findc n/James n/Jake`
 **Add Meeting** | `addm n/NAME d/DATE st/START_TIME et/END_TIME [pt/PARTICPANTS_INDEX]... [t/TAGS]...` <br>e.g., `addm n/CS2103 Project Discussion d/20/02/2022 st/1800 et/1930 pt/1 pt/2 pt/3`
 **Delete Meeting** | `deletem MEETING_INDEX`<br> e.g., `deletem 2`
-<<<<<<< HEAD
+**Edit Meeting** | `editm MEETING_INDEX [n/NAME] [d/DATE] [st/START_TIME] [et/END_TIME] [pt/PARTICIPANTS_INDEX]... [t/TAGS]...`<br> e.g., `editm 1 et/1930 pt/1 pt/2 pt/3`
 **Find Meeting** | `findm [d/DATES]... [n/NAMES]... [t/TAGS]...` <br>e.g., `findm n/project n/event d/18-06-2022` 
-=======
-**Edit Meeting** | `editm MEETING_INDEX [n/NAME] [d/DATE] [st/START_TIME] [et/END_TIME] [pt/PARTICIPANTS_INDEX]... [t/TAGS]...`<br> e.g., `editm 1 et/1930 pt/1 pt/2 pt/3`
->>>>>>> 23b3aa60
 **Clear** | `clear`
 **List** | `list`
 **Help** | `help`