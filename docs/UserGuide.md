--- conflicted
+++ resolved
@@ -387,17 +387,6 @@
 
 Action | Format, Examples
 --------|------------------
-<<<<<<< HEAD
-**Add Contact** | `addc n/NAME e/EMAIL p/PHONE_NUMBER th/TELEGRAM_HANDLE [t/TAGS]...` <br> e.g., `addc n/Alice Lee e/alice.lee@u.nus.edu p/76054673 th/alicey76 t/database expert t/CS2103 teammate`
-**Delete Contact** | `deletec CONTACT_INDEX` <br> e.g., `deletec 2`
-**Edit Contact** | `editc CONTACT_INDEX [n/NAME] [p/PHONE_NUMBER] [e/EMAIL] [th/TELEGRAM_HANDLE] [t/TAG]…​`<br> e.g.,`editc 2 n/James Lee e/jameslee@example.com`
-**Find Contact** | `findc [n/NAME]... [t/TAGS]...`<br> e.g., `findc n/James n/Jake`
-**List Contacts** | `listc`
-**Add Meeting** | `addm n/NAME d/DATE st/START_TIME et/END_TIME [pt/PARTICPANTS_INDEX]... [t/TAGS]...` <br>e.g., `addm n/CS2103 Project Discussion d/20/02/2022 st/1800 et/1930 pt/1 pt/2 pt/3`
-**Delete Meeting** | `deletem MEETING_INDEX`<br> e.g., `deletem 2`
-**Edit Meeting** | `editm MEETING_INDEX [n/NAME] [d/DATE] [st/START_TIME] [et/END_TIME] [pt/PARTICIPANTS_INDEX]... [t/TAGS]...`<br> e.g., `editm 1 et/1930 pt/1 pt/2 pt/3`
-**Find Meeting** | `findm [d/DATES]... [n/NAMES]... [t/TAGS]...` <br>e.g., `findm n/project n/event d/18-06-2022` 
-=======
 **List contacts** | `listc`
 **Add contact** | `addc n/NAME e/EMAIL p/PHONE_NUMBER th/TELEGRAM_HANDLE [t/TAGS]...` <br> e.g., `addc n/Alice Lee e/alice.lee@u.nus.edu p/76054673 th/alicey76 t/database expert t/CS2103 teammate`
 **Delete contact** | `deletec CONTACT_INDEX` <br> e.g., `deletec 2`
@@ -407,8 +396,7 @@
 **Add meeting** | `addm n/NAME d/DATE st/START_TIME et/END_TIME [pt/PARTICPANTS_INDEX]... [t/TAGS]...` <br>e.g., `addm n/CS2103 Project Discussion d/20/02/2022 st/1800 et/1930 pt/1 pt/2 pt/3`
 **Delete meeting** | `deletem MEETING_INDEX`<br> e.g., `deletem 2`
 **Edit meeting** | `editm MEETING_INDEX [n/NAME] [d/DATE] [st/START_TIME] [et/END_TIME] [pt/PARTICIPANTS_INDEX]... [t/TAGS]...`<br> e.g., `editm 1 et/1930 pt/1 pt/2 pt/3`
-**Find meeting** | `findm [d/DATES]... [n/NAMES]... [t/TAGS]...` <br>e.g., `findm n/project n/event d/18-06-2022` 
->>>>>>> bcc2eb50
+**Find meeting** | `findm [d/DATES]... [n/NAMES]... [t/TAGS]...` <br>e.g., `findm n/project n/event d/18-06-2022`
 **Clear** | `clear`
 **Undo** | `undo`
 **Redo** | `redo`
