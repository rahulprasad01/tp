---
layout: page
title: User Guide
---

AddresSoC is a desktop app for School of Computing (SoC) students to **keep track of their student network and add meetings**.
It is optimized for use via a Command Line Interface (CLI) while still having the benefits of a Graphical User Interface (GUI).
If you're a student who can type fast, AddresSoC can get your contact and schedule management tasks done faster than traditional GUI apps.

* Table of Contents
{:toc}

--------------------------------------------------------------------------------------------------------------------

# Quick start

1. Ensure you have Java `11` or above installed in your Computer.

2. Download the latest `addressoc.jar` from [here](https://github.com/AY2122S2-CS2103T-W12-3/tp/releases).

3. Copy the file to the folder you want to use as the _home folder_ for your AddresSoC.

4. Double-click the file to start the app. The GUI similar to the one below should appear in a few seconds. Note how the app contains some sample data.<br>
   ![Ui](images/Ui.png)

5. Type the command in the command box and press Enter to execute it. e.g. typing **`help`** and pressing Enter will open the help window.<br>
   Some example commands you can try:

   * **`list`** : Lists all your contacts.

   * **`addc`**` n/John Doe e/johnd@u.nus.edu p/98076034 th/johnd` : Adds a contact named `John Doe` to your contact list.

   * **`addm`**` n/SE Team Meeting d/23/03/2022 st/1415 et/1615` : Adds a meeting called "SE Team Meeting" on 23 March 2022 from 1415hrs to 1615hrs.

   * **`deletec`**`3` : Deletes the 3rd contact shown in your currently displayed contact list.

   * **`clear`** : Deletes all your contacts and meetings.

   * **`exit`** : Exits the app.

6. You may refer to the [Features](#features) below for details of each command.

--------------------------------------------------------------------------------------------------------------------

# Features

<div markdown="block" class="alert alert-info">

**:information_source: Notes about the command format:**<br>

* Words in `UPPER_CASE` are the parameters to be supplied by you.<br>
  e.g. in `addc n/NAME`, `NAME` is a parameter which can be used as `addc n/John Doe`.

* Items in square brackets are optional.<br>
  e.g.  `n/NAME [t/TAG]` can be used as `n/John Doe t/friend` or as `n/John Doe`.

* Items with `…`​ after them can be used multiple times including zero times.<br>
  e.g. `[t/TAG]…​` can be used as ` ` (i.e. 0 times), `t/friend`, `t/friend t/family` etc.

* Parameters can be in any order.<br>
  e.g. if the command specifies `n/NAME p/PHONE_NUMBER`, `p/PHONE_NUMBER n/NAME` is also acceptable.

* If a parameter is expected only once in the command but you specified it multiple times, only the last occurrence of the parameter will be taken.<br>
  e.g. if you specify `p/12341234 p/56785678`, only `p/56785678` will be taken.

* Extraneous parameters for commands that do not take in parameters (such as `help`, `list`, `exit` and `clear`) will be ignored.<br>
  e.g. if the command specifies `help 123`, it will be interpreted as `help`.

</div>

## Contact

### Listing all contacts : `list`

Shows you a list of all contacts in your contact list.

Format: `list`

### Adding a contact : `addc`

Adds the specified contact to your contact list.

Format: `addc n/NAME e/EMAIL p/PHONE_NUMBER th/TELEGRAM_HANDLE [t/TAGS]...`

* Adds a person into your contact list with given email, phone number, telegram handle.
* Optionally Tags can also be specified

Examples:
* `addc n/Alice Lee e/alice.lee@u.nus.edu p/786454454 th/theor9 t/database expert t/CS2103 teammate` adds the contact Alice Lee with the given email, phone, telegram and tags
* `addc n/Bob Tan p/91234567` gives an error message as e/EMAIL and th/TELEGRAM is not optional


### Deleting a contact : `deletec`

Removes the specified person from your currently displayed contact list.

Format: `deletec CONTACT_INDEX`

* Deletes the contact at the specified CONTACT_INDEX.
* CONTACT_INDEX refers to the index number shown in your currently displayed contact list.
* The index **must be a positive integer** 1, 2, 3, …​

Examples:
* `deletec 2` deletes the 2nd person in your currently displayed contact list.
* `deletec 0` returns an error for invalid input as 0 is not a positive integer.


### Editing a contact : `editc`

Edits an existing contact in your currently displayed contact list.

Format: `editc CONTACT_INDEX [n/NAME] [p/PHONE] [e/EMAIL] [th/TELEGRAM_HANDLE] [t/TAG]…​`

* Edits the contact at the specified `CONTACT_INDEX`. 
* `CONTACT_INDEX` refers to the index number shown in your currently displayed contact list. 
* `CONTACT_INDEX` **must be a positive integer** 1, 2, 3, …​
* At least one of the optional fields must be provided.
* Existing contact details will be updated according to your input fields.

<div markdown="span" class="alert alert-primary">

:bulb: **Tip:**
When editing tags, the existing tags of the contact will be removed i.e adding of tags is not cumulative. You can remove all the person’s tags by typing `t/` without specifying any tags after it.
</div>

Examples:
* `editc 1 p/91234567 e/johndoe@example.com` Edits the phone number and email address of the 1st contact to be `91234567` and `johndoe@example.com` respectively.
* `editc 2 n/Betsy Crower t/` Edits the name of the 2nd contact to be `Betsy Crower` and clears all existing tags.


### Locating contacts by name: `findc`

Finds contact whose names contain any of the given keywords.

Format: `findc [n/NAME]... [t/TAGS]...`

* The search is case-insensitive. e.g. `hans` will match `Hans`
* The order of the keywords does not matter. e.g. `n/Hans n/Bo` will match `n/Bo n/Hans`
* Only the name and tag are searched.
* Only full words will be matched e.g. `Han` will not match `Hans`
* Contacts matching at least one keyword will be returned.
  e.g. `n/Hans n/Bo` will return `Hans Gruber`, `Bo Yang`

Examples:
* `find n/John` returns `john` and `John Doe`
* `find n/alex t/friends` returns `Alex Yeoh` if the Contact contains `friends` tag

### Sorting contacts : `sortc`

Sort contacts in the displayed contact list according to name.

Format: `sortc`

* Sort contacts according to name.

![example](images/sort_contacts.png)


## Meeting

### Adding a meeting : `addm`

Adds a meeting to your meeting list.

Format: `addm n/NAME d/DATE st/START_TIME et/END_TIME [pt/PARTICIPANTS_INDEX]... [t/TAGS]...`

* Adds a meeting with a specified date, start time and end time to your meeting list.
* `DATE` requires the format **DD/MM/YYYY** or **DD-MM-YYYY** e.g. 20/02/2022 or 20-02-2022.
* `START_TIME` and `END_TIME` requires the format **hhmm** e.g. 2359.
* `START_TIME` needs to be earlier than `END_TIME`.
* Optionally, the contacts involved in the meeting can also be specified by a `PARTICIPANTS_INDEX`.
* `PARTICIPANTS_INDEX` refers to the index number shown in your currently displayed contact list.
* `PARTICIPANTS_INDEX` **must be a positive integer** 1, 2, 3, …​ 

Examples:
* `addm n/CS2103 Project Discussion d/23-02-2022 st/1800 et/1930 pt/1 pt/2 pt/3 pt/4 pt/5`
  Adds the meeting "CS2103 Project Discussion" with your given date, time and participants.
* `addm n/JAVA Workshop d/23-02-2022 st/1030 et/1230`
  Adds meeting "JAVA Workshop" with your given date and time.
* `addm n/Job Interview st/1500 et/1700`
  Returns error message as d/DATE is missing.
* `addm n/CS2102 Project Discussion d/25/03/2022 st/1500 et/1400`
  Returns error message as your end time input `et/1400` is earlier than your start time input `st/1500`.


### Deleting a meeting : `deletem`

Deletes the specified meeting from your currently displayed meeting list.

Format: `deletem MEETING_INDEX`

* Deletes the meeting at the specified `MEETING_INDEX`.
* `MEETING_INDEX` refers to the index number shown in your currently displayed meetings list.
* `MEETING_INDEX` **must be a positive integer** 1, 2, 3, …​

Examples:
* `deletem 3` deletes the 3rd meeting in your currently displayed meeting list.
* `deletem -1` returns an error for invalid input as -1 is not a positive integer.

<<<<<<< HEAD
### Editing a meeting : `editm`

Edits an existing meeting in your currently displayed meeting list.

Format: `editm MEETING_INDEX [n/NAME] [d/DATE] [st/START_TIME] [et/END_TIME] [pt/PARTICIPANTS_INDEX]... [t/TAGS]...`

* Edits the meeting at the specified `MEETING_INDEX`.
* `MEETING_INDEX` refers to the index number shown in your currently displayed meeting list.
* `MEETING_INDEX` **must be a positive integer** 1, 2, 3, …​
* At least one of the optional fields must be provided.
* Existing meeting details will be updated according to your input fields.

Examples:
* `editm 1 n/cs2103 project et/1930` Edits the meeting name and end time of the 1st meeting to be `cs2103 project` and  `1930` respectively.
* `editm 2 pt/ t/` Clears all existing participants and all existing tags of the 2nd meeting.
=======
### Sorting meetings : `sortm`

Sorts meetings in the displayed meeting list according to date and time.

Format: `sortm`

* Sorts meeting according to date
* Meetings on same day are sorted according to time

### Reminder : `reminder`

Format: `reminder NUM_OF_DAYS`

Reminds you of meetings that occur within the given number of days

Examples:
* `Reminder 2` lists meetings that occur within 2 days
* `Reminder 100` lists meetings that occur within 100 days

![example](images/reminder_example.png)


### Archive : `archive`

Format: `archive MEETING_INDEX`

Archives the meeting specified by the meeting index

Examples:
* `archive 2` archives 2nd meeting in the displayed meeting list
* `archive 10` archives 10th meeting in the displayed meeting list

![example](images/archive-example.png)


### Unarchive : `unarchive`

Format: `unarchive MEETING_INDEX`

Unarchives the meeting specified by the meeting index

Examples:
* `unarchive 2` archives 2nd meeting in the archive meeting list
* `unarchive 5` archives 5th meeting in the archive meeting list


### Archive list : archivelist

Format: `archivelist`

Lists the archived meetings.



>>>>>>> 44ca9a0c

## Common

### Clearing all entries : `clear`

Clears all your contacts and meetings from AddresSoC.

Format: `clear`


### Viewing help : `help`

Shows you a message explaining how to access the help page.

![help message](images/helpMessage.png)

Format: `help`

### Exiting the program : `exit`

Exits the program.

Format: `exit`

### Saving the data

AddresSoC data (both your contact list and meeting list) is saved in your hard disk automatically after
any command that changes the data. There is no need for you to save manually.

### Editing the data file

If you are an advanced user, you are welcome to update data directly by editing the JSON file where the data is saved. To do so, navigate to the
folder containing the `addressoc.jar` file to find a folder called `data`. Access the folder and edit the `addressoc.json` file found inside.

<div markdown="span" class="alert alert-warning">:exclamation: **Caution:**
If your changes to the data file makes its format invalid, AddressSoC will discard all data and start with an empty data file the next time you run the app.
</div>

--------------------------------------------------------------------------------------------------------------------

## FAQ

**Q**: How do I transfer my data to another Computer?<br>
**A**: When you install the app in the other computer, you may overwrite the empty data file it creates with the file that contains the data of your previous AddresSoc home folder.

--------------------------------------------------------------------------------------------------------------------

## Command summary

Action | Format, Examples
--------|------------------
**Add contact** | `addc n/NAME e/EMAIL p/PHONE_NUMBER th/TELEGRAM_HANDLE [t/TAGS]...` <br> e.g., `addc n/Alice Lee e/alice.lee@u.nus.edu p/76054673 th/alicey76 t/database expert t/CS2103 teammate`
**Delete contact** | `deletec CONTACT_INDEX` <br> e.g., `deletec 2`
**Edit contact** | `editc CONTACT_INDEX [n/NAME] [p/PHONE_NUMBER] [e/EMAIL] [th/TELEGRAM_HANDLE] [t/TAG]…​`<br> e.g.,`editc 2 n/James Lee e/jameslee@example.com`
**Find contact** | `findc [n/NAME]... [t/TAGS]...`<br> e.g., `findc n/James n/Jake`
**Add Meeting** | `addm n/NAME d/DATE st/START_TIME et/END_TIME [pt/PARTICPANTS_INDEX]... [t/TAGS]...` <br>e.g., `addm n/CS2103 Project Discussion d/20/02/2022 st/1800 et/1930 pt/1 pt/2 pt/3`
**Delete Meeting** | `deletem MEETING_INDEX`<br> e.g., `deletem 2`
**Edit Meeting** | `editm MEETING_INDEX [n/NAME] [d/DATE] [st/START_TIME] [et/END_TIME] [pt/PARTICIPANTS_INDEX]... [t/TAGS]...`<br> e.g., `editm 1 et/1930 pt/1 pt/2 pt/3`
**Clear** | `clear`
**List** | `list`
**Help** | `help`<|MERGE_RESOLUTION|>--- conflicted
+++ resolved
@@ -197,7 +197,7 @@
 * `deletem 3` deletes the 3rd meeting in your currently displayed meeting list.
 * `deletem -1` returns an error for invalid input as -1 is not a positive integer.
 
-<<<<<<< HEAD
+
 ### Editing a meeting : `editm`
 
 Edits an existing meeting in your currently displayed meeting list.
@@ -213,7 +213,8 @@
 Examples:
 * `editm 1 n/cs2103 project et/1930` Edits the meeting name and end time of the 1st meeting to be `cs2103 project` and  `1930` respectively.
 * `editm 2 pt/ t/` Clears all existing participants and all existing tags of the 2nd meeting.
-=======
+
+
 ### Sorting meetings : `sortm`
 
 Sorts meetings in the displayed meeting list according to date and time.
@@ -265,10 +266,6 @@
 Format: `archivelist`
 
 Lists the archived meetings.
-
-
-
->>>>>>> 44ca9a0c
 
 ## Common
 
