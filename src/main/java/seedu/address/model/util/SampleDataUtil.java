package seedu.address.model.util;

import java.util.Arrays;
import java.util.Set;
import java.util.stream.Collectors;

import seedu.address.model.AddressBook;
import seedu.address.model.ReadOnlyAddressBook;
<<<<<<< HEAD
import seedu.address.model.meeting.Meeting;
import seedu.address.model.person.Address;
import seedu.address.model.person.Email;
import seedu.address.model.person.Name;
import seedu.address.model.person.Person;
import seedu.address.model.person.Phone;
import seedu.address.model.meeting.MeetingName;
import seedu.address.model.meeting.MeetingDate;
import seedu.address.model.meeting.StartTime;
import seedu.address.model.meeting.EndTime;
import seedu.address.model.meeting.Participant;
=======
import seedu.address.model.contact.Contact;
import seedu.address.model.contact.Email;
import seedu.address.model.contact.Name;
import seedu.address.model.contact.Phone;
import seedu.address.model.contact.Telegram;
>>>>>>> 180abb3b
import seedu.address.model.tag.Tag;


/**
 * Contains utility methods for populating {@code AddressBook} with sample data.
 */
public class SampleDataUtil {
    public static Contact[] getSamplePersons() {
        return new Contact[]{
            new Contact(new Name("Alex Yeoh"), new Phone("87438807"), new Email("alexyeoh@example.com"),
                        new Telegram("rak_01"),
                        getTagSet("friends")),
            new Contact(new Name("Bernice Yu"), new Phone("99272758"), new Email("berniceyu@example.com"),
                        new Telegram("bernie_01"),
                        getTagSet("colleagues", "friends")),
            new Contact(new Name("Charlotte Oliveiro"), new Phone("93210283"), new Email("charlotte@example.com"),
                        new Telegram("chalro_01"),
                        getTagSet("neighbours")),
            new Contact(new Name("David Li"), new Phone("91031282"), new Email("lidavid@example.com"),
                        new Telegram("david_01"),
                        getTagSet("family")),
            new Contact(new Name("Irfan Ibrahim"), new Phone("92492021"), new Email("irfan@example.com"),
                        new Telegram("irfan_01"),
                        getTagSet("classmates")),
            new Contact(new Name("Roy Balakrishnan"), new Phone("92624417"), new Email("royb@example.com"),
                        new Telegram("roy_01"),
                        getTagSet("colleagues"))
        };
    }

    public static Meeting[] getSampleMeetings() {
        Person[] samplePersons = getSamplePersons();

        return new Meeting[] {
                new Meeting(new MeetingName("CS2103T project"), new MeetingDate("12/03/2022"),
                        new StartTime("1600"), new EndTime("1700"),
                        getParticipantSet(samplePersons[0], samplePersons[1]), getTagSet("v1.2")),
                new Meeting(new MeetingName("CS2101 project"), new MeetingDate("15/03/2022"),
                        new StartTime("1900"), new EndTime("2000"),
                        getParticipantSet(samplePersons[0], samplePersons[1]), getTagSet("OP2")),
                new Meeting(new MeetingName("NUSSU meeting"), new MeetingDate("20/03/2022"),
                        new StartTime("1600"), new EndTime("1700"),
                        getParticipantSet(samplePersons[3], samplePersons[1]), getTagSet("what do we even do")),
                new Meeting(new MeetingName("Dance exco meeting"), new MeetingDate("22/03/2022"),
                        new StartTime("1700"), new EndTime("1800"),
                        getParticipantSet(samplePersons[0], samplePersons[3]), getTagSet()),
                new Meeting(new MeetingName("Computing club meeting"), new MeetingDate("30/03/2022"),
                        new StartTime("1600"), new EndTime("1700"),
                        getParticipantSet(samplePersons[4], samplePersons[2]), getTagSet()),


        };
    }

    public static ReadOnlyAddressBook getSampleAddressBook() {
        AddressBook sampleAb = new AddressBook();
        for (Contact samplePerson : getSamplePersons()) {
            sampleAb.addPerson(samplePerson);
        }

        for (Meeting sampleMeeting : getSampleMeetings()) {
            sampleAb.addMeeting(sampleMeeting);
        }
        return sampleAb;
    }

    /**
     * Returns a tag set containing the list of strings given.
     */
    public static Set<Tag> getTagSet(String... strings) {
        return Arrays.stream(strings)
                .map(Tag::new)
                .collect(Collectors.toSet());
    }

    /**
     * Returns a participant set containing the list of Persons given.
     */
    public static Set<Participant> getParticipantSet(Person... persons) {
        return Arrays.stream(persons)
                .map(Participant::new)
                .collect(Collectors.toSet());
    }
}<|MERGE_RESOLUTION|>--- conflicted
+++ resolved
@@ -6,25 +6,17 @@
 
 import seedu.address.model.AddressBook;
 import seedu.address.model.ReadOnlyAddressBook;
-<<<<<<< HEAD
 import seedu.address.model.meeting.Meeting;
-import seedu.address.model.person.Address;
-import seedu.address.model.person.Email;
-import seedu.address.model.person.Name;
-import seedu.address.model.person.Person;
-import seedu.address.model.person.Phone;
 import seedu.address.model.meeting.MeetingName;
 import seedu.address.model.meeting.MeetingDate;
 import seedu.address.model.meeting.StartTime;
 import seedu.address.model.meeting.EndTime;
 import seedu.address.model.meeting.Participant;
-=======
 import seedu.address.model.contact.Contact;
 import seedu.address.model.contact.Email;
 import seedu.address.model.contact.Name;
 import seedu.address.model.contact.Phone;
 import seedu.address.model.contact.Telegram;
->>>>>>> 180abb3b
 import seedu.address.model.tag.Tag;
 
 
@@ -56,7 +48,7 @@
     }
 
     public static Meeting[] getSampleMeetings() {
-        Person[] samplePersons = getSamplePersons();
+        Contact[] samplePersons = getSamplePersons();
 
         return new Meeting[] {
                 new Meeting(new MeetingName("CS2103T project"), new MeetingDate("12/03/2022"),
@@ -103,7 +95,7 @@
     /**
      * Returns a participant set containing the list of Persons given.
      */
-    public static Set<Participant> getParticipantSet(Person... persons) {
+    public static Set<Participant> getParticipantSet(Contact... persons) {
         return Arrays.stream(persons)
                 .map(Participant::new)
                 .collect(Collectors.toSet());
