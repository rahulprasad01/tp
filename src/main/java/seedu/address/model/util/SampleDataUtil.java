package seedu.address.model.util;

import java.util.Arrays;
import java.util.Set;
import java.util.stream.Collectors;

import seedu.address.model.AddressBook;
import seedu.address.model.ReadOnlyAddressBook;
<<<<<<< HEAD
import seedu.address.model.meeting.Participant;
import seedu.address.model.person.Address;
import seedu.address.model.person.Email;
import seedu.address.model.person.Name;
import seedu.address.model.person.Person;
import seedu.address.model.person.Phone;
=======
import seedu.address.model.contact.Contact;
import seedu.address.model.contact.Email;
import seedu.address.model.contact.Name;
import seedu.address.model.contact.Phone;
import seedu.address.model.contact.Telegram;
>>>>>>> 180abb3b
import seedu.address.model.tag.Tag;


/**
 * Contains utility methods for populating {@code AddressBook} with sample data.
 */
public class SampleDataUtil {
    public static Contact[] getSamplePersons() {
        return new Contact[]{
            new Contact(new Name("Alex Yeoh"), new Phone("87438807"), new Email("alexyeoh@example.com"),
                        new Telegram("rak_01"),
                        getTagSet("friends")),
            new Contact(new Name("Bernice Yu"), new Phone("99272758"), new Email("berniceyu@example.com"),
                        new Telegram("bernie_01"),
                        getTagSet("colleagues", "friends")),
            new Contact(new Name("Charlotte Oliveiro"), new Phone("93210283"), new Email("charlotte@example.com"),
                        new Telegram("chalro_01"),
                        getTagSet("neighbours")),
            new Contact(new Name("David Li"), new Phone("91031282"), new Email("lidavid@example.com"),
                        new Telegram("david_01"),
                        getTagSet("family")),
            new Contact(new Name("Irfan Ibrahim"), new Phone("92492021"), new Email("irfan@example.com"),
                        new Telegram("irfan_01"),
                        getTagSet("classmates")),
            new Contact(new Name("Roy Balakrishnan"), new Phone("92624417"), new Email("royb@example.com"),
                        new Telegram("roy_01"),
                        getTagSet("colleagues"))
        };
    }

    public static ReadOnlyAddressBook getSampleAddressBook() {
        AddressBook sampleAb = new AddressBook();
        for (Contact samplePerson : getSamplePersons()) {
            sampleAb.addPerson(samplePerson);
        }
        return sampleAb;
    }

    /**
     * Returns a tag set containing the list of strings given.
     */
    public static Set<Tag> getTagSet(String... strings) {
        return Arrays.stream(strings)
                .map(Tag::new)
                .collect(Collectors.toSet());
    }

    public static Set<Participant> getParticipantSet(Person... persons) {
        return Arrays.stream(persons)
                .map(Participant::new)
                .collect(Collectors.toSet());
    }

}<|MERGE_RESOLUTION|>--- conflicted
+++ resolved
@@ -6,20 +6,12 @@
 
 import seedu.address.model.AddressBook;
 import seedu.address.model.ReadOnlyAddressBook;
-<<<<<<< HEAD
-import seedu.address.model.meeting.Participant;
-import seedu.address.model.person.Address;
-import seedu.address.model.person.Email;
-import seedu.address.model.person.Name;
-import seedu.address.model.person.Person;
-import seedu.address.model.person.Phone;
-=======
 import seedu.address.model.contact.Contact;
 import seedu.address.model.contact.Email;
 import seedu.address.model.contact.Name;
 import seedu.address.model.contact.Phone;
 import seedu.address.model.contact.Telegram;
->>>>>>> 180abb3b
+import seedu.address.model.meeting.Participant;
 import seedu.address.model.tag.Tag;
 
 
@@ -67,7 +59,7 @@
                 .collect(Collectors.toSet());
     }
 
-    public static Set<Participant> getParticipantSet(Person... persons) {
+    public static Set<Participant> getParticipantSet(Contact... persons) {
         return Arrays.stream(persons)
                 .map(Participant::new)
                 .collect(Collectors.toSet());
