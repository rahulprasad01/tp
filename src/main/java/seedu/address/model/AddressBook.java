--- conflicted
+++ resolved
@@ -162,13 +162,8 @@
         meetings.remove(key);
     }
 
-<<<<<<< HEAD
-    public void sortMeet() {
-        meetings.sortMeetingList();
-=======
     private void removeMeetingParticipant(Contact key) {
         meetings.removeFromParticipantLists(new Participant(key));
->>>>>>> 55b46785
     }
 
     //// util methods
