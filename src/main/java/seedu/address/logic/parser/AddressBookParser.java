--- conflicted
+++ resolved
@@ -24,13 +24,8 @@
 import seedu.address.logic.commands.RemindCommand;
 import seedu.address.logic.commands.SortContactCommand;
 import seedu.address.logic.commands.SortMeetingCommand;
-<<<<<<< HEAD
-import seedu.address.logic.commands.UnarchiveMeetingCommand;
-=======
 import seedu.address.logic.commands.UndoCommand;
->>>>>>> f6e30405
 import seedu.address.logic.parser.exceptions.ParseException;
-
 
 
 /**
@@ -114,9 +109,6 @@
         case ListArchivedCommand.COMMAND_WORD:
             return new ListArchivedCommand();
 
-        case UnarchiveMeetingCommand.COMMAND_WORD:
-            return new UnarchiveMeetingParser().parse(arguments);
-
         default:
             throw new ParseException(MESSAGE_UNKNOWN_COMMAND);
         }
