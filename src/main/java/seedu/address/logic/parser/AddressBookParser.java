package seedu.address.logic.parser;

import static seedu.address.commons.core.Messages.MESSAGE_INVALID_COMMAND_FORMAT;
import static seedu.address.commons.core.Messages.MESSAGE_UNKNOWN_COMMAND;

import java.util.regex.Matcher;
import java.util.regex.Pattern;

import seedu.address.logic.commands.AddContactCommand;
import seedu.address.logic.commands.AddMeetingCommand;
import seedu.address.logic.commands.ArchiveMeetingCommand;
import seedu.address.logic.commands.ClearCommand;
import seedu.address.logic.commands.Command;
import seedu.address.logic.commands.DeleteContactCommand;
import seedu.address.logic.commands.DeleteMeetingCommand;
import seedu.address.logic.commands.EditContactCommand;
import seedu.address.logic.commands.ExitCommand;
import seedu.address.logic.commands.FindCommand;
import seedu.address.logic.commands.HelpCommand;
import seedu.address.logic.commands.ListArchivedCommand;
import seedu.address.logic.commands.ListContactCommand;
import seedu.address.logic.commands.ListMeetingCommand;
<<<<<<< HEAD
import seedu.address.logic.commands.ReminderCommand;
=======
import seedu.address.logic.commands.RedoCommand;
import seedu.address.logic.commands.RemindCommand;
>>>>>>> f6e30405
import seedu.address.logic.commands.SortContactCommand;
import seedu.address.logic.commands.SortMeetingCommand;
import seedu.address.logic.commands.UndoCommand;
import seedu.address.logic.parser.exceptions.ParseException;


/**
 * Parses user input.
 */
public class AddressBookParser {

    /**
     * Used for initial separation of command word and args.
     */
    private static final Pattern BASIC_COMMAND_FORMAT = Pattern.compile("(?<commandWord>\\S+)(?<arguments>.*)");

    /**
     * Parses user input into command for execution.
     *
     * @param userInput full user input string
     * @return the command based on the user input
     * @throws ParseException if the user input does not conform the expected format
     */
    public Command parseCommand(String userInput) throws ParseException {
        final Matcher matcher = BASIC_COMMAND_FORMAT.matcher(userInput.trim());
        if (!matcher.matches()) {
            throw new ParseException(String.format(MESSAGE_INVALID_COMMAND_FORMAT, HelpCommand.MESSAGE_USAGE));
        }

        final String commandWord = matcher.group("commandWord");
        final String arguments = matcher.group("arguments");
        switch (commandWord) {

        case AddContactCommand.COMMAND_WORD:
            return new AddContactCommandParser().parse(arguments);

        case EditContactCommand.COMMAND_WORD:
            return new EditContactCommandParser().parse(arguments);

        case DeleteContactCommand.COMMAND_WORD:
            return new DeleteContactCommandParser().parse(arguments);

        case AddMeetingCommand.COMMAND_WORD:
            return new AddMeetingCommandParser().parse(arguments);

        case DeleteMeetingCommand.COMMAND_WORD:
            return new DeleteMeetingCommandParser().parse(arguments);

        case ClearCommand.COMMAND_WORD:
            return new ClearCommand();

        case FindCommand.COMMAND_WORD:
            return new FindCommandParser().parse(arguments);

        case ListContactCommand.COMMAND_WORD:
            return new ListContactCommand();

        case ListMeetingCommand.COMMAND_WORD:
            return new ListMeetingCommand();

        case SortMeetingCommand.COMMAND_WORD:
            return new SortMeetingCommand();

        case SortContactCommand.COMMAND_WORD:
            return new SortContactCommand();

        case ExitCommand.COMMAND_WORD:
            return new ExitCommand();

        case HelpCommand.COMMAND_WORD:
            return new HelpCommand();

        case ReminderCommand.COMMAND_WORD:
            return new ReminderCommandParser().parse(arguments);

        case UndoCommand.COMMAND_WORD:
            return new UndoCommand();

        case RedoCommand.COMMAND_WORD:
            return new RedoCommand();

        case ArchiveMeetingCommand.COMMAND_WORD:
            return new ArchiveMeetingParser().parse(arguments);

        case ListArchivedCommand.COMMAND_WORD:
            return new ListArchivedCommand();

        default:
            throw new ParseException(MESSAGE_UNKNOWN_COMMAND);
        }
    }

}<|MERGE_RESOLUTION|>--- conflicted
+++ resolved
@@ -20,12 +20,8 @@
 import seedu.address.logic.commands.ListArchivedCommand;
 import seedu.address.logic.commands.ListContactCommand;
 import seedu.address.logic.commands.ListMeetingCommand;
-<<<<<<< HEAD
-import seedu.address.logic.commands.ReminderCommand;
-=======
 import seedu.address.logic.commands.RedoCommand;
 import seedu.address.logic.commands.RemindCommand;
->>>>>>> f6e30405
 import seedu.address.logic.commands.SortContactCommand;
 import seedu.address.logic.commands.SortMeetingCommand;
 import seedu.address.logic.commands.UndoCommand;
@@ -98,8 +94,8 @@
         case HelpCommand.COMMAND_WORD:
             return new HelpCommand();
 
-        case ReminderCommand.COMMAND_WORD:
-            return new ReminderCommandParser().parse(arguments);
+        case RemindCommand.COMMAND_WORD:
+            return new RemindCommandParser().parse(arguments);
 
         case UndoCommand.COMMAND_WORD:
             return new UndoCommand();
