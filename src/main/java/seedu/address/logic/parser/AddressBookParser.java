--- conflicted
+++ resolved
@@ -6,15 +6,11 @@
 import java.util.regex.Matcher;
 import java.util.regex.Pattern;
 
-<<<<<<< HEAD
-import seedu.address.logic.commands.AddContactCommand;
-=======
 import seedu.address.logic.commands.AddCommand;
 import seedu.address.logic.commands.AddMeetingCommand;
->>>>>>> c8fd587e
 import seedu.address.logic.commands.ClearCommand;
 import seedu.address.logic.commands.Command;
-import seedu.address.logic.commands.DeleteContactCommand;
+import seedu.address.logic.commands.DeleteCommand;
 import seedu.address.logic.commands.EditCommand;
 import seedu.address.logic.commands.ExitCommand;
 import seedu.address.logic.commands.FindCommand;
@@ -50,14 +46,14 @@
         final String arguments = matcher.group("arguments");
         switch (commandWord) {
 
-        case AddContactCommand.COMMAND_WORD:
-            return new AddContactCommandParser().parse(arguments);
+        case AddCommand.COMMAND_WORD:
+            return new AddCommandParser().parse(arguments);
 
         case EditCommand.COMMAND_WORD:
             return new EditCommandParser().parse(arguments);
 
-        case DeleteContactCommand.COMMAND_WORD:
-            return new DeleteContactCommandParser().parse(arguments);
+        case DeleteCommand.COMMAND_WORD:
+            return new DeleteCommandParser().parse(arguments);
 
         case AddMeetingCommand.COMMAND_WORD:
             return new AddMeetingCommandParser().parse(arguments);
