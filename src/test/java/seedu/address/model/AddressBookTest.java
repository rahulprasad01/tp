package seedu.address.model;

import static org.junit.jupiter.api.Assertions.assertEquals;
import static org.junit.jupiter.api.Assertions.assertFalse;
import static org.junit.jupiter.api.Assertions.assertTrue;
import static seedu.address.logic.commands.CommandTestUtil.VALID_TAG_HUSBAND;
import static seedu.address.logic.commands.CommandTestUtil.VALID_TELEGRAM_BOB;
import static seedu.address.testutil.Assert.assertThrows;
import static seedu.address.testutil.TypicalPersons.ALICE;
import static seedu.address.testutil.TypicalPersons.getTypicalAddressBook;

import java.util.Arrays;
import java.util.Collection;
import java.util.Collections;
import java.util.List;

import org.junit.jupiter.api.Test;

import javafx.collections.FXCollections;
import javafx.collections.ObservableList;
<<<<<<< HEAD
import seedu.address.model.contact.Contact;
import seedu.address.model.contact.exceptions.DuplicateContactException;
=======
import seedu.address.model.meeting.Meeting;
import seedu.address.model.person.Person;
import seedu.address.model.person.exceptions.DuplicatePersonException;
import seedu.address.testutil.MeetingBuilder;
>>>>>>> bea4e0e1
import seedu.address.testutil.PersonBuilder;

public class AddressBookTest {

    private final AddressBook addressBook = new AddressBook();

    @Test
    public void constructor() {
        assertEquals(Collections.emptyList(), addressBook.getPersonList());
    }

    @Test
    public void resetData_null_throwsNullPointerException() {
        assertThrows(NullPointerException.class, () -> addressBook.resetData(null));
    }

    @Test
    public void resetData_withValidReadOnlyAddressBook_replacesData() {
        AddressBook newData = getTypicalAddressBook();
        addressBook.resetData(newData);
        assertEquals(newData, addressBook);
    }

    @Test
    public void resetData_withDuplicatePersons_throwsDuplicatePersonException() {
        // Two persons with the same identity fields
        Contact editedAlice = new PersonBuilder(ALICE).withTelegram(VALID_TELEGRAM_BOB).withTags(VALID_TAG_HUSBAND)
                .build();
<<<<<<< HEAD
        List<Contact> newPersons = Arrays.asList(ALICE, editedAlice);
        AddressBookStub newData = new AddressBookStub(newPersons);
=======
        Meeting meeting = new MeetingBuilder().withName("Project Discussion")
                .withDate("10/02/2022").withStartTime("1830").withEndTime("1930")
                .withParticipantsList("1 2 3")
                .withTags("teammates").build();
        Meeting editedMeeting = new MeetingBuilder(meeting).withDate("23/02/2022").build();

        List<Person> newPersons = Arrays.asList(ALICE, editedAlice);
        List<Meeting> newMeetings = Arrays.asList(meeting, editedMeeting);
        AddressBookStub newData = new AddressBookStub(newPersons, newMeetings);
>>>>>>> bea4e0e1

        //assertThrows(DuplicateContactException.class, () -> addressBook.resetData(newData));
    }

    @Test
    public void hasPerson_nullPerson_throwsNullPointerException() {
        assertThrows(NullPointerException.class, () -> addressBook.hasPerson(null));
    }

    @Test
    public void hasPerson_personNotInAddressBook_returnsFalse() {
        assertFalse(addressBook.hasPerson(ALICE));
    }

    @Test
    public void hasPerson_personInAddressBook_returnsTrue() {
        addressBook.addPerson(ALICE);
        assertTrue(addressBook.hasPerson(ALICE));
    }

    @Test
    public void hasPerson_personWithSameIdentityFieldsInAddressBook_returnsTrue() {
        addressBook.addPerson(ALICE);
        Contact editedAlice = new PersonBuilder(ALICE).withTelegram(VALID_TELEGRAM_BOB).withTags(VALID_TAG_HUSBAND)
                .build();
        assertFalse(addressBook.hasPerson(editedAlice));
    }

    @Test
    public void getPersonList_modifyList_throwsUnsupportedOperationException() {
        assertThrows(UnsupportedOperationException.class, () -> addressBook.getPersonList().remove(0));
    }

    /**
     * A stub ReadOnlyAddressBook whose persons list can violate interface constraints.
     */
    private static class AddressBookStub implements ReadOnlyAddressBook {
<<<<<<< HEAD
        private final ObservableList<Contact> persons = FXCollections.observableArrayList();

        AddressBookStub(Collection<Contact> persons) {
=======
        private final ObservableList<Person> persons = FXCollections.observableArrayList();
        private final ObservableList<Meeting> meetings = FXCollections.observableArrayList();

        AddressBookStub(Collection<Person> persons, Collection<Meeting> meetings) {
>>>>>>> bea4e0e1
            this.persons.setAll(persons);
            this.meetings.setAll(meetings);
        }

        @Override
        public ObservableList<Contact> getPersonList() {
            return persons;
        }

        @Override
        public ObservableList<Meeting> getMeetingList() {
            return meetings;
        }
    }
}<|MERGE_RESOLUTION|>--- conflicted
+++ resolved
@@ -18,15 +18,15 @@
 
 import javafx.collections.FXCollections;
 import javafx.collections.ObservableList;
-<<<<<<< HEAD
+
 import seedu.address.model.contact.Contact;
 import seedu.address.model.contact.exceptions.DuplicateContactException;
-=======
+
 import seedu.address.model.meeting.Meeting;
-import seedu.address.model.person.Person;
-import seedu.address.model.person.exceptions.DuplicatePersonException;
+
+
 import seedu.address.testutil.MeetingBuilder;
->>>>>>> bea4e0e1
+
 import seedu.address.testutil.PersonBuilder;
 
 public class AddressBookTest {
@@ -55,20 +55,20 @@
         // Two persons with the same identity fields
         Contact editedAlice = new PersonBuilder(ALICE).withTelegram(VALID_TELEGRAM_BOB).withTags(VALID_TAG_HUSBAND)
                 .build();
-<<<<<<< HEAD
+
         List<Contact> newPersons = Arrays.asList(ALICE, editedAlice);
         AddressBookStub newData = new AddressBookStub(newPersons);
-=======
+
         Meeting meeting = new MeetingBuilder().withName("Project Discussion")
                 .withDate("10/02/2022").withStartTime("1830").withEndTime("1930")
                 .withParticipantsList("1 2 3")
                 .withTags("teammates").build();
         Meeting editedMeeting = new MeetingBuilder(meeting).withDate("23/02/2022").build();
 
-        List<Person> newPersons = Arrays.asList(ALICE, editedAlice);
+        
         List<Meeting> newMeetings = Arrays.asList(meeting, editedMeeting);
         AddressBookStub newData = new AddressBookStub(newPersons, newMeetings);
->>>>>>> bea4e0e1
+
 
         //assertThrows(DuplicateContactException.class, () -> addressBook.resetData(newData));
     }
@@ -106,16 +106,16 @@
      * A stub ReadOnlyAddressBook whose persons list can violate interface constraints.
      */
     private static class AddressBookStub implements ReadOnlyAddressBook {
-<<<<<<< HEAD
+
         private final ObservableList<Contact> persons = FXCollections.observableArrayList();
 
-        AddressBookStub(Collection<Contact> persons) {
-=======
-        private final ObservableList<Person> persons = FXCollections.observableArrayList();
+        
+
+        
         private final ObservableList<Meeting> meetings = FXCollections.observableArrayList();
 
-        AddressBookStub(Collection<Person> persons, Collection<Meeting> meetings) {
->>>>>>> bea4e0e1
+        AddressBookStub(Collection<Contact> persons, Collection<Meeting> meetings) {
+
             this.persons.setAll(persons);
             this.meetings.setAll(meetings);
         }
